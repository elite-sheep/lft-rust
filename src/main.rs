--- conflicted
+++ resolved
@@ -40,13 +40,8 @@
     let n_workers = 8;
     let n_tasks = 128;
     let thread_pool = threadpool::builder()
-<<<<<<< HEAD
         .num_workers(n_workers)
         .max_thread_count(16)
-=======
-        .num_workers(1)
-        .max_thread_count(4)
->>>>>>> 495e6418
         .thread_stack_size(8 * 1024 * 1024)
         .build();
     // thread_pool.start();
@@ -57,13 +52,8 @@
         let tx = tx.clone();
         thread_pool.execute(move || {
             // trace!("hello, world: {}.", i);
-<<<<<<< HEAD
             // let ten_millis = time::Duration::from_millis(128);
             // let now = time::Instant::now();
-=======
-            let ten_millis = time::Duration::from_millis(128);
-            let now = time::Instant::now();
->>>>>>> 495e6418
 
             // thread::sleep(ten_millis);
 
@@ -85,13 +75,8 @@
     }
     thread_pool.join();
 
-<<<<<<< HEAD
     rx.iter().take(n_tasks).fold(0, |i, j| {
         // trace!("Hello, world: {}, {}.", i, j);
-=======
-    rx.iter().take(n_jobs+8).fold(0, |i, j| {
-        trace!("Hello, world: {}, {}.", i, j);
->>>>>>> 495e6418
         i+j
     });
     
