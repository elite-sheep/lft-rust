// Copyright 2014 The Rust Project Developers. See the COPYRIGHT
// file at the top-level directory of this distribution and at
// http://rust-lang.org/COPYRIGHT.
//
// Licensed under the Apache License, Version 2.0 <LICENSE-APACHE or
// http://www.apache.org/licenses/LICENSE-2.0> or the MIT license
// <LICENSE-MIT or http://opensource.org/licenses/MIT>, at your
// option. This file may not be copied, modified, or distributed
// except according to those terms.

//! A thread pool used to execute functions in parallel.
//!
//! Spawns a specified number of worker threads and replenishes the pool if any worker threads
//! panic.
//!
//! # Examples
//!
//! ## Synchronized with a channel
//!
//! Every thread sends one message over the channel, which then is collected with the `take()`.
//!
//! ```
//! use crossbeam_channel::unbounded;
//!
//! let n_workers = 4;
//! let n_jobs = 8;
//! let pool = threadpool::builder().num_workers(n_workers).build();
//!
//! let (tx, rx) = unbounded();
//! for _ in 0..n_jobs {
//!     let tx = tx.clone();
//!     pool.execute(move|| {
//!         tx.send(1).expect("channel will be there waiting for the pool");
//!     });
//! }
//! drop(tx);
//!
//! assert_eq!(rx.iter().take(n_jobs).fold(0, |a, b| a + b), 8);
//! ```
//!
//! ## Synchronized with a barrier
//!
//! Keep in mind, if a barrier synchronizes more jobs than you have workers in the pool,
//! you will end up with a [deadlock](https://en.wikipedia.org/wiki/Deadlock)
//! at the barrier which is [not considered unsafe](
//! https://doc.rust-lang.org/reference/behavior-not-considered-unsafe.html).
//!
//! ```
//! use threadpool::ThreadPool;
//! use std::sync::{Arc, Barrier};
//! use std::sync::atomic::{AtomicUsize, Ordering};
//!
//! // create at least as many workers as jobs or you will deadlock yourself
//! let n_workers = 42;
//! let n_jobs = 23;
//! let pool = threadpool::builder().num_workers(n_workers).build();
//! let an_atomic = Arc::new(AtomicUsize::new(0));
//!
//! assert!(n_jobs <= n_workers, "too many jobs, will deadlock");
//!
//! // create a barrier that waits for all jobs plus the starter thread
//! let barrier = Arc::new(Barrier::new(n_jobs + 1));
//! for _ in 0..n_jobs {
//!     let barrier = barrier.clone();
//!     let an_atomic = an_atomic.clone();
//!
//!     pool.execute(move|| {
//!         // do the heavy work
//!         an_atomic.fetch_add(1, Ordering::Relaxed);
//!
//!         // then wait for the other threads
//!         barrier.wait();
//!     });
//! }
//!
//! // wait for the threads to finish the work
//! barrier.wait();
//! assert_eq!(an_atomic.load(Ordering::SeqCst), n_jobs);
//! ```

use num_cpus;

use crossbeam_channel::{ unbounded, Receiver, Sender };
use log::{ trace, warn };

use std::fmt;
use std::sync::atomic::{ AtomicI8, AtomicUsize, Ordering };
use std::sync::{ Arc, Condvar, Mutex };
use std::{ thread, time };

#[cfg(test)]
mod test;

/// Creates a new thread pool with the same number of workers as CPUs are detected.
///
/// # Examples
///
/// Create a new thread pool capable of executing at least one jobs concurrently:
///
/// ```
/// let pool = threadpool::auto_config();
/// ```
pub fn auto_config() -> ThreadPool {
    builder().build()
}
/// Initiate a new [`Builder`].
///
/// [`Builder`]: struct.Builder.html
///
/// # Examples
///
/// ```
/// let builder = threadpool::builder();
/// ```
pub const fn builder() -> Builder {
    Builder {
        num_workers: None,
        max_thread_count: None,
        worker_name: None,
        thread_stack_size: None,
    }
}

/*
/// Creates a new thread pool capable of executing `num_workers` number of jobs concurrently.
/// Each thread will have the [name][thread name] `name`.
///
/// # Panics
///
/// This function will panic if `num_workers` is 0.
///
/// # Examples
///
/// ```rust
/// use std::thread;
/// use threadpool::ThreadPool;
///
/// let pool = ThreadPool::with_name("worker".into(), 2);
/// for _ in 0..2 {
///     pool.execute(|| {
///         assert_eq!(
///             thread::current().name(),
///             Some("worker")
///         );
///     });
/// }
/// pool.join();
/// ```
///
/// [thread name]: https://doc.rust-lang.org/std/thread/struct.Thread.html#method.name
pub fn with_name<S: AsRef<str>>(name: S) -> ThreadPool {
    builder().worker_name(name).build()
}
*/

trait FnBox {
    fn call_box(self: Box<Self>);
}

impl<F: FnOnce()> FnBox for F {
    fn call_box(self: Box<F>) {
        (*self)()
    }
}

type Thunk<'a> = Box<dyn FnBox + Send + 'a>;

struct Sentinel<'a> {
    shared_data: &'a Arc<ThreadPoolSharedData>,
    receiver: &'a Arc<Receiver<Thunk<'static>>>,
    num_jobs: &'a Arc<AtomicUsize>,
    thread_closing: &'a Arc<AtomicI8>,
    active: bool,
}

impl<'a> Sentinel<'a> {
    fn new(shared_data: &'a Arc<ThreadPoolSharedData>, 
           receiver: &'a Arc<Receiver<Thunk<'static>>>,
           num_jobs: &'a Arc<AtomicUsize>,
           thread_closing: &'a Arc<AtomicI8>) -> Sentinel<'a> {
        Sentinel {
            shared_data: shared_data,
            receiver: receiver,
            num_jobs: num_jobs,
            thread_closing: thread_closing,
            active: true,
        }
    }

    /// Cancel and destroy this sentinel.
    fn cancel(mut self) {
        self.active = false;
    }
}

impl<'a> Drop for Sentinel<'a> {
    fn drop(&mut self) {
        if self.active {
            self.shared_data.active_count.fetch_sub(1, Ordering::SeqCst);
            self.thread_closing.store(3, Ordering::Relaxed);
            if thread::panicking() {
                self.shared_data.panic_count.fetch_add(1, Ordering::SeqCst);
            }
            if self.num_jobs.load(Ordering::Acquire) == 0 {
                self.shared_data.no_work_notify_all();
            }

            self.thread_closing.store(1, Ordering::Relaxed);
            spawn_in_pool(self.shared_data.clone(), 
                          self.receiver.clone(), 
                          self.num_jobs.clone(), 
                          self.thread_closing.clone())
        }
    }
}

/// [`ThreadPool`] factory, which can be used in order to configure the properties of the
/// [`ThreadPool`].
///
/// The three configuration options available:
///
/// * `num_workers`: maximum number of threads that will be alive at any given moment by the built
///   [`ThreadPool`]
/// * `worker_name`: thread name for each of the threads spawned by the built [`ThreadPool`]
/// * `thread_stack_size`: stack size (in bytes) for each of the threads spawned by the built
///   [`ThreadPool`]
///
/// [`ThreadPool`]: struct.ThreadPool.html
///
/// # Examples
///
/// Build a [`ThreadPool`] that uses a maximum of eight threads simultaneously and each thread has
/// a 8 MB stack size:
///
/// ```
/// let pool = threadpool::builder()
///     .num_workers(8)
///     .thread_stack_size(8 * 1024 * 1024)
///     .build();
/// ```
#[derive(Clone, Default)]
pub struct Builder {
    num_workers: Option<usize>,
    max_thread_count: Option<usize>,
    worker_name: Option<String>,
    thread_stack_size: Option<usize>,
}

impl Builder {
    /// Set the maximum number of worker-threads that will be alive at any given moment by the built
    /// [`ThreadPool`]. If not specified, defaults the number of threads to the number of CPUs.
    ///
    /// [`ThreadPool`]: struct.ThreadPool.html
    ///
    /// # Panics
    ///
    /// This method will panic if `num_workers` is 0.
    ///
    /// # Examples
    ///
    /// No more than eight threads will be alive simultaneously for this pool:
    ///
    /// ```
    /// use std::thread;
    ///
    /// let pool = threadpool::builder()
    ///     .num_workers(8)
    ///     .build();
    ///
    /// for _ in 0..42 {
    ///     pool.execute(|| {
    ///         println!("Hello from a worker thread!")
    ///     })
    /// }
    /// ```
    pub fn num_workers(mut self, num_workers: usize) -> Builder {
        assert!(num_workers > 0);
        self.num_workers = Some(num_workers);
        self
    }

    pub fn max_thread_count(mut self, max_thread_count: usize) -> Builder {
        assert!(max_thread_count > 0);
        self.max_thread_count = Some(max_thread_count);
        self
    }

    /// Set the thread name for each of the threads spawned by the built [`ThreadPool`]. If not
    /// specified, threads spawned by the thread pool will be unnamed.
    ///
    /// [`ThreadPool`]: struct.ThreadPool.html
    ///
    /// # Examples
    ///
    /// Each thread spawned by this pool will have the name "foo":
    ///
    /// ```
    /// use std::thread;
    ///
    /// let pool = threadpool::builder()
    ///     .worker_name("foo")
    ///     .build();
    ///
    /// for _ in 0..100 {
    ///     pool.execute(|| {
    ///         assert_eq!(thread::current().name(), Some("foo"));
    ///     })
    /// }
    /// ```
    pub fn worker_name<S: AsRef<str>>(mut self, name: S) -> Builder {
        // TODO save the copy with Into<String>
        self.worker_name = Some(name.as_ref().to_owned());
        self
    }

    /// Set the stack size (in bytes) for each of the threads spawned by the built [`ThreadPool`].
    /// If not specified, threads spawned by the threadpool will have a stack size [as specified in
    /// the `std::thread` documentation][thread].
    ///
    /// [thread]: https://doc.rust-lang.org/nightly/std/thread/index.html#stack-size
    /// [`ThreadPool`]: struct.ThreadPool.html
    ///
    /// # Examples
    ///
    /// Each thread spawned by this pool will have a 4 MB stack:
    ///
    /// ```
    /// let pool = threadpool::builder()
    ///     .thread_stack_size(4096 * 1024)
    ///     .build();
    ///
    /// for _ in 0..100 {
    ///     pool.execute(|| {
    ///         println!("This thread has a 4 MB stack size!");
    ///     })
    /// }
    /// ```
    pub fn thread_stack_size(mut self, size: usize) -> Builder {
        self.thread_stack_size = Some(size);
        self
    }

    /// Finalize the [`Builder`] and build the [`ThreadPool`].
    ///
    /// [`Builder`]: struct.Builder.html
    /// [`ThreadPool`]: struct.ThreadPool.html
    ///
    /// # Examples
    ///
    /// ```
    /// let pool = threadpool::builder()
    ///     .num_workers(8)
    ///     .thread_stack_size(16*1024*1024)
    ///     .build();
    /// ```
    pub fn build(self) -> ThreadPool {
        // let (tx, rx) = unbounded::<Thunk<'static>>();

        let mut num_workers = self.num_workers.unwrap_or_else(num_cpus::get);
        let max_thread_count = self.max_thread_count.unwrap_or_else(|| {num_workers});
        if max_thread_count < num_workers {
            warn!("Number of works is larger than max thread number, shrinking 
                     the thread pool to max thread number {}.", max_thread_count);
            num_workers = max_thread_count;
        }

        let mut num_jobs_list: Vec<Arc<AtomicUsize>> = Vec::with_capacity(max_thread_count);
        let mut thread_closing_list: Vec<Arc<AtomicI8>> = Vec::with_capacity(max_thread_count);
        let mut sender_list: Vec<Sender<Thunk<'static>>> = Vec::with_capacity(max_thread_count);
        let mut receiver_list: Vec<Arc<Receiver<Thunk<'static>>>> = Vec::with_capacity(max_thread_count);
        for i in 0..max_thread_count {
            let (tx, rx) = unbounded::<Thunk<'static>>();
            num_jobs_list.push(Arc::new(AtomicUsize::new(0)));
            sender_list.push(tx);
            receiver_list.push(Arc::new(rx));
            if i < num_workers {
                thread_closing_list.push(Arc::new(AtomicI8::new(1)));
            } else {
                thread_closing_list.push(Arc::new(AtomicI8::new(3)));
            }
        }

        let context = Arc::new(ThreadPoolContext {
            queued_count: num_jobs_list.clone(),
            thread_closing: thread_closing_list.clone(),
            senders: sender_list,
            receivers: receiver_list.clone(),
        });

        let shared_data = Arc::new(ThreadPoolSharedData {
            name: self.worker_name,
            // job_receiver: Mutex::new(rx),
            empty_condvar: Condvar::new(),
            empty_trigger: Mutex::new(()),
            join_generation: AtomicUsize::new(0),
            queued_count: AtomicUsize::new(0),
            active_count: AtomicUsize::new(0),
            num_workers: AtomicUsize::new(num_workers),
            max_thread_count: AtomicUsize::new(max_thread_count),
            panic_count: AtomicUsize::new(0),
            stack_size: self.thread_stack_size,
        });

        // Threadpool threads
        for i in 0..num_workers {
            spawn_in_pool(shared_data.clone(), 
                          receiver_list[i].clone(), 
                          num_jobs_list[i].clone(),
                          thread_closing_list[i].clone());
        }

        ThreadPool {
            // jobs: tx,
            shared_data: shared_data,
            context: context,
        }
    }
}

struct ThreadPoolSharedData {
    name: Option<String>,
    // job_receiver: Mutex<Receiver<Thunk<'static>>>,
    empty_trigger: Mutex<()>,
    empty_condvar: Condvar,
    join_generation: AtomicUsize,
    queued_count: AtomicUsize,
    active_count: AtomicUsize,
    num_workers: AtomicUsize,
    max_thread_count: AtomicUsize,
    panic_count: AtomicUsize,
    stack_size: Option<usize>,
}

impl ThreadPoolSharedData {
    fn has_work(&self) -> bool {
        self.queued_count.load(Ordering::SeqCst) > 0 || self.active_count.load(Ordering::SeqCst) > 0
    }

    /// Notify all observers joining this pool if there is no more work to do.
    fn no_work_notify_all(&self) {
        if !self.has_work() {
            *self
                .empty_trigger
                .lock()
                .expect("Unable to notify all joining threads");
            self.empty_condvar.notify_all();
        }
    }
}

struct ThreadPoolContext {
    queued_count: Vec<Arc<AtomicUsize>>,
    senders: Vec<Sender<Thunk<'static>>>,
    receivers: Vec<Arc<Receiver<Thunk<'static>>>>,
    thread_closing: Vec<Arc<AtomicI8>>,
}

/// Abstraction of a thread pool for basic parallelism.
pub struct ThreadPool {
    // How the threadpool communicates with subthreads.
    //
    // This is the only such Sender, so when it is dropped all subthreads will
    // quit.
    // jobs: Sender<Thunk<'static>>,
    shared_data: Arc<ThreadPoolSharedData>,
    context: Arc<ThreadPoolContext>,
}

impl ThreadPool {
    /// Executes the function `job` on a thread in the pool.
    ///
    /// # Examples
    ///
    /// Execute four jobs on a thread pool that can run two jobs concurrently:
    ///
    /// ```
    /// let pool = threadpool::auto_config();
    /// pool.execute(|| println!("hello"));
    /// pool.execute(|| println!("world"));
    /// pool.execute(|| println!("foo"));
    /// pool.execute(|| println!("bar"));
    /// pool.join();
    /// ```
    pub fn execute<F>(&self, job: F)
    where
        F: FnOnce() + Send + 'static,
    {
        let max_thread_count = self.shared_data.max_thread_count.load(Ordering::Relaxed);

        let mut task_scheduled = false;
        while !task_scheduled {
            let mut target_thread_id = max_thread_count + 1;
            let mut min_jobs_counted: usize = 0;
            for i in 0..max_thread_count {
                if self.context.thread_closing[i].load(Ordering::Relaxed) > 0 {
                    // The thread is closed or about to close.
                    continue;
                }
                if self.context.queued_count[i].load(Ordering::Relaxed) == 0 {
                    target_thread_id = i;
                    min_jobs_counted = 0;
                    break;
                }
                if target_thread_id > max_thread_count 
                    || self.context.queued_count[i].load(Ordering::Relaxed) < min_jobs_counted {
                    target_thread_id = i;
                    min_jobs_counted = self.context.queued_count[i].load(Ordering::Relaxed);
                }
            }


            if target_thread_id < max_thread_count && 
                self.context.thread_closing[target_thread_id].load(Ordering::SeqCst) == 0 {
                trace!("Target thread id: {}.", target_thread_id);
                self.shared_data.queued_count.fetch_add(1, Ordering::SeqCst);
                self.context.queued_count[target_thread_id].fetch_add(1, Ordering::SeqCst);
                self.context.senders[target_thread_id]
                    .send(Box::new(job))
                    .expect("ThreadPool::execute unable to send job into queue.");
                task_scheduled = true;
                break;
            }
            let ten_millis = time::Duration::from_millis(10);
            thread::sleep(ten_millis);
        }
<<<<<<< HEAD

        // trace!("Target thread id: {}.", target_thread_id);

        self.shared_data.queued_count.fetch_add(1, Ordering::SeqCst);
        self.context.queued_count[target_thread_id].fetch_add(1, Ordering::SeqCst);
        self.context.senders[target_thread_id]
            .send(Box::new(job))
            .expect("ThreadPool::execute unable to send job into queue.");
=======
>>>>>>> 495e6418
    }

    /// Returns the number of jobs waiting to executed in the pool.
    ///
    /// # Examples
    ///
    /// ```
    /// use threadpool::ThreadPool;
    /// use std::time::Duration;
    /// use std::thread::sleep;
    ///
    /// let pool = threadpool::builder().num_workers(2).build();
    /// for _ in 0..10 {
    ///     pool.execute(|| {
    ///         sleep(Duration::from_secs(100));
    ///     });
    /// }
    ///
    /// sleep(Duration::from_secs(1)); // wait for threads to start
    /// assert_eq!(8, pool.queued_count());
    /// ```
    pub fn queued_count(&self) -> usize {
        self.shared_data.queued_count.load(Ordering::Relaxed)
    }

    /// Returns the number of currently active worker threads.
    ///
    /// # Examples
    ///
    /// ```
    /// use std::time::Duration;
    /// use std::thread::sleep;
    ///
    /// let pool = threadpool::builder().num_workers(4).build();
    /// for _ in 0..10 {
    ///     pool.execute(move || {
    ///         sleep(Duration::from_secs(100));
    ///     });
    /// }
    ///
    /// sleep(Duration::from_secs(1)); // wait for threads to start
    /// assert_eq!(4, pool.active_count());
    /// ```
    pub fn active_count(&self) -> usize {
        self.shared_data.active_count.load(Ordering::SeqCst)
    }

    /// Returns the maximum number of threads the pool will execute concurrently.
    ///
    /// # Examples
    ///
    /// ```
    /// let pool = threadpool::builder().num_workers(4).build();
    /// assert_eq!(4, pool.max_count());
    ///
    /// pool.set_num_workers(8);
    /// assert_eq!(8, pool.max_count());
    /// ```
    pub fn max_count(&self) -> usize {
        self.shared_data.max_thread_count.load(Ordering::Relaxed)
    }

    /// Returns the number of workers running in the threadpool.
    pub fn num_workers(&self) -> usize {
        self.shared_data.num_workers.load(Ordering::Relaxed)
    }

    /// Returns the number of panicked threads over the lifetime of the pool.
    ///
    /// # Examples
    ///
    /// ```
    /// let pool = threadpool::auto_config();
    /// for n in 0..10 {
    ///     pool.execute(move || {
    ///         // simulate a panic
    ///         if n % 2 == 0 {
    ///             panic!()
    ///         }
    ///     });
    /// }
    /// pool.join();
    ///
    /// assert_eq!(5, pool.panic_count());
    /// ```
    pub fn panic_count(&self) -> usize {
        self.shared_data.panic_count.load(Ordering::Relaxed)
    }

    /// Sets the number of worker-threads to use as `num_workers`.
    /// Can be used to change the threadpool size during runtime.
    /// Will not abort already running or waiting threads.
    ///
    /// # Panics
    ///
    /// This function will panic if `num_workers` is 0.
    ///
    /// # Examples
    ///
    /// ```
    /// use std::time::Duration;
    /// use std::thread::sleep;
    ///
    /// let  pool = threadpool::builder().num_workers(4).build();
    /// for _ in 0..10 {
    ///     pool.execute(move || {
    ///         sleep(Duration::from_secs(100));
    ///     });
    /// }
    ///
    /// sleep(Duration::from_secs(1)); // wait for threads to start
    /// assert_eq!(4, pool.active_count());
    /// assert_eq!(6, pool.queued_count());
    ///
    /// // Increase thread capacity of the pool
    /// pool.set_num_workers(8);
    ///
    /// sleep(Duration::from_secs(1)); // wait for new threads to start
    /// assert_eq!(8, pool.active_count());
    /// assert_eq!(2, pool.queued_count());
    ///
    /// // Decrease thread capacity of the pool
    /// // No active threads are killed
    /// pool.set_num_workers(4);
    ///
    /// assert_eq!(8, pool.active_count());
    /// assert_eq!(2, pool.queued_count());
    /// ```
    // pub fn set_num_workers(&self, num_workers: usize) {
    //     assert!(num_workers >= 1);
    //     let prev_num_workers = self
    //         .shared_data
    //         .max_thread_count
    //         .swap(num_workers, Ordering::Release);
    //     if let Some(num_spawn) = num_workers.checked_sub(prev_num_workers) {
    //         // Spawn new threads
    //         for _ in 0..num_spawn {
    //             spawn_in_pool(self.shared_data.clone());
    //         }
    //     }
    // }

    pub fn spawn_extra_one_worker(&self) {
        if self.shared_data.num_workers.load(Ordering::Acquire) 
            >= self.shared_data.max_thread_count.load(Ordering::Relaxed) {
                warn!("Max thread number exceeded.");
                ()
        } 
        self.shared_data.num_workers.fetch_add(1, Ordering::SeqCst);

        let mut spawn_completed = false;
        while !spawn_completed {
            let max_thread_count = self.shared_data.max_thread_count.load(Ordering::Relaxed);
            for i in 0..max_thread_count {
                if self.context.thread_closing[i].compare_exchange(3, 
                                                                   1, 
                                                                   Ordering::SeqCst, 
                                                                   Ordering::Relaxed) == Ok(3) {
                    // If one thread is closed, we will try to open this thread.
                    spawn_in_pool(self.shared_data.clone(), 
                                  self.context.receivers[i].clone(), 
                                  self.context.queued_count[i].clone(),
                                  self.context.thread_closing[i].clone());
                    spawn_completed = true;
                    break;
                }
            }

            if self.shared_data.num_workers.load(Ordering::SeqCst) 
                >= self.shared_data.max_thread_count.load(Ordering::Relaxed) {
                    warn!("Max thread number exceeded.");
                    break;
            } 
            let ten_millis = time::Duration::from_millis(10);
            thread::sleep(ten_millis);
        }

    }

    pub fn shutdown_one_worker(&self) {
        if self.shared_data.num_workers.load(Ordering::SeqCst) <= 0 {
            warn!("No thread to shutdown");
            ()
        }
        self.shared_data.num_workers.fetch_sub(1, Ordering::SeqCst);

        while true {
            let max_thread_count = self.shared_data.max_thread_count.load(Ordering::Relaxed);
            let mut target_thread_id = max_thread_count + 1;
            let mut min_num_of_jobs = 0;

            for i in 0..max_thread_count {
                if self.context.thread_closing[i].load(Ordering::Relaxed) > 0 {
                    continue;
                }

                if target_thread_id > max_thread_count || 
                    min_num_of_jobs > self.context.queued_count[i].load(Ordering::Relaxed) {
                        target_thread_id = i;
                        min_num_of_jobs = self.context.queued_count[i].load(Ordering::Acquire);
                }
            }

            // CAS to check if the target thread is still running.
            if target_thread_id < max_thread_count && 
                self.context.thread_closing[target_thread_id].compare_exchange(0,
                                                                               2,
                                                                               Ordering::SeqCst,
                                                                               Ordering::Relaxed) == Ok(0) {
                    trace!("Closing thread id: {}.", target_thread_id);
                    break;
            }
           
            if self.shared_data.num_workers.load(Ordering::SeqCst) <= 0 {
                warn!("No thread to shutdown");
                break;
            }
            let ten_millis = time::Duration::from_millis(10);
            thread::sleep(ten_millis);
        }
    }

    /// Block the current thread until all jobs in the pool have been executed.
    ///
    /// Calling `join` on an empty pool will cause an immediate return.
    /// `join` may be called from multiple threads concurrently.
    /// A `join` is an atomic point in time. All threads joining before the join
    /// event will exit together even if the pool is processing new jobs by the
    /// time they get scheduled.
    ///
    /// Calling `join` from a thread within the pool will cause a deadlock. This
    /// behavior is considered safe.
    ///
    /// **Note:** Join will not stop the worker threads. You will need to `drop`
    /// all instances of `ThreadPool` for the worker threads to terminate.
    ///
    /// # Examples
    ///
    /// ```
    /// use threadpool::ThreadPool;
    /// use std::sync::Arc;
    /// use std::sync::atomic::{AtomicUsize, Ordering};
    ///
    /// let pool = threadpool::auto_config();
    /// let test_count = Arc::new(AtomicUsize::new(0));
    ///
    /// for _ in 0..42 {
    ///     let test_count = test_count.clone();
    ///     pool.execute(move || {
    ///         test_count.fetch_add(1, Ordering::Relaxed);
    ///     });
    /// }
    ///
    /// pool.join();
    /// assert_eq!(42, test_count.load(Ordering::Relaxed));
    /// ```
    pub fn join(&self) {
        // fast path requires no mutex
        if self.shared_data.has_work() == false {
            return ();
        }

        let generation = self.shared_data.join_generation.load(Ordering::SeqCst);
        let mut lock = self.shared_data.empty_trigger.lock().unwrap();

        while generation == self.shared_data.join_generation.load(Ordering::Relaxed)
            && self.shared_data.has_work()
        {
            lock = self.shared_data.empty_condvar.wait(lock).unwrap();
        }

        // increase generation if we are the first joining thread to come out of the loop
        let _ = self.shared_data.join_generation.compare_exchange(
            generation,
            generation.wrapping_add(1),
            Ordering::SeqCst,
            Ordering::SeqCst,
        );
    }
}

impl Clone for ThreadPool {
    /// Cloning a pool will create a new handle to the pool.
    /// The behavior is similar to [Arc](https://doc.rust-lang.org/stable/std/sync/struct.Arc.html).
    ///
    /// We could for example submit jobs from multiple threads concurrently.
    ///
    /// ```
    /// use std::thread;
    /// use crossbeam_channel::unbounded;
    ///
    /// let pool = threadpool::builder().worker_name("clone example").num_workers(2).build();
    ///
    /// let results = (0..2)
    ///     .map(|i| {
    ///         let pool = pool.clone();
    ///         thread::spawn(move || {
    ///             let (tx, rx) = unbounded();
    ///             for i in 1..12 {
    ///                 let tx = tx.clone();
    ///                 pool.execute(move || {
    ///                     tx.send(i).expect("channel will be waiting");
    ///                 });
    ///             }
    ///             drop(tx);
    ///             if i == 0 {
    ///                 rx.iter().fold(0, |accumulator, element| accumulator + element)
    ///             } else {
    ///                 rx.iter().fold(1, |accumulator, element| accumulator * element)
    ///             }
    ///         })
    ///     })
    ///     .map(|join_handle| join_handle.join().expect("collect results from threads"))
    ///     .collect::<Vec<usize>>();
    ///
    /// assert_eq!(vec![66, 39916800], results);
    /// ```
    fn clone(&self) -> ThreadPool {
        ThreadPool {
            // jobs: self.jobs.clone(),
            shared_data: self.shared_data.clone(),
            context: self.context.clone(),
        }
    }
}

impl fmt::Debug for ThreadPool {
    fn fmt(&self, f: &mut fmt::Formatter<'_>) -> fmt::Result {
        f.debug_struct("ThreadPool")
            .field("name", &self.shared_data.name)
            .field("queued_count", &self.queued_count())
            .field("active_count", &self.active_count())
            .field("max_count", &self.max_count())
            .field("num_workers", &self.num_workers())
            .finish()
    }
}

impl PartialEq for ThreadPool {
    /// Check if you are working with the same pool
    ///
    /// ```
    /// let a = threadpool::auto_config();
    /// let b = threadpool::auto_config();
    ///
    /// assert_eq!(a, a);
    /// assert_eq!(b, b);
    ///
    /// assert_ne!(a, b);
    /// assert_ne!(b, a);
    /// ```
    fn eq(&self, other: &ThreadPool) -> bool {
        Arc::ptr_eq(&self.shared_data, &other.shared_data)
    }
}
impl Eq for ThreadPool {}

fn spawn_in_pool(shared_data: Arc<ThreadPoolSharedData>, 
                 receiver: Arc<Receiver<Thunk<'static>>>,
                 num_jobs: Arc<AtomicUsize>,
                 thread_closing: Arc<AtomicI8>) {
    let mut builder = thread::Builder::new();
    if let Some(ref name) = shared_data.name {
        builder = builder.name(name.clone());
    }
    if let Some(ref stack_size) = shared_data.stack_size {
        builder = builder.stack_size(stack_size.to_owned());
    }
    builder
        .spawn(move || {
            // Will spawn a new thread on panic unless it is cancelled.
            let sentinel = Sentinel::new(&shared_data, &receiver, &num_jobs, &thread_closing);
            // thread_closing.swap(0, Ordering::SeqCst);

            if thread_closing.compare_exchange(1, 0, Ordering::SeqCst, Ordering::Relaxed) == Ok(1) {
                loop {
                    // Shutdown this thread if the pool has become smaller
                    // let thread_counter_val = shared_data.num_workers.load(Ordering::Acquire);
                    // let max_thread_count_val = shared_data.max_thread_count.load(Ordering::Relaxed);
                    if thread_closing.load(Ordering::Acquire) == 2
                        && num_jobs.load(Ordering::SeqCst) == 0 {
                        break;
                    }
                    let message = {
                        // Each thread will have a job queue, thread will fetch its own
                        // work from its job queue.
                        receiver.recv()
                    };

                    let job = match message {
                        Ok(job) => job,
                        // The ThreadPool was dropped.
                        Err(..) => break,
                    };
                    // Do not allow IR around the job execution
                    shared_data.active_count.fetch_add(1, Ordering::SeqCst);
                    num_jobs.fetch_sub(1, Ordering::SeqCst);

                    job.call_box();

                    shared_data.queued_count.fetch_sub(1, Ordering::SeqCst);
                    shared_data.active_count.fetch_sub(1, Ordering::SeqCst);
                    if num_jobs.load(Ordering::Acquire) == 0 {
                        shared_data.no_work_notify_all();
                    }
                }

                if thread_closing.compare_exchange(0, 
                                                   3, 
                                                   Ordering::SeqCst, 
                                                   Ordering::Relaxed) == Ok(0) {
                    shared_data.num_workers.fetch_sub(1, Ordering::SeqCst);
                } else {
                    let _ = thread_closing.compare_exchange(2, 
                                                            3, 
                                                            Ordering::SeqCst, 
                                                            Ordering::Relaxed);
                }
            }

            sentinel.cancel();
        })
        .unwrap();
}<|MERGE_RESOLUTION|>--- conflicted
+++ resolved
@@ -523,17 +523,6 @@
             let ten_millis = time::Duration::from_millis(10);
             thread::sleep(ten_millis);
         }
-<<<<<<< HEAD
-
-        // trace!("Target thread id: {}.", target_thread_id);
-
-        self.shared_data.queued_count.fetch_add(1, Ordering::SeqCst);
-        self.context.queued_count[target_thread_id].fetch_add(1, Ordering::SeqCst);
-        self.context.senders[target_thread_id]
-            .send(Box::new(job))
-            .expect("ThreadPool::execute unable to send job into queue.");
-=======
->>>>>>> 495e6418
     }
 
     /// Returns the number of jobs waiting to executed in the pool.
